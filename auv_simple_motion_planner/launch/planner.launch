<launch>

  <arg name="carrot_dist" default="10."/>
  <arg name="base_frame" default="lolo_auv_1/base_link"/>
  <arg name="thrust_level" default="200."/>
  <arg name="heading_offsets" default="5."/>
  <arg name="trajectory_points" default="100"/>
  <arg name="goal_tolerance" default="3."/>

  <include file="$(find auv_simple_motion_planner)/launch/controller.launch">
    <arg name="carrot_dist" value="$(arg carrot_dist)" />
    <arg name="base_frame" value="$(arg base_frame)" />
    <arg name="thrust_level" value="$(arg thrust_level)" />
  </include>

  <node name="bezier_planner" pkg="auv_simple_motion_planner" type="bezier_planner.py" output="screen">
    <param name="goal_tolerance" value="$(arg goal_tolerance)" />
    <param name="heading_offsets" value="$(arg heading_offsets)" />
    <param name="base_frame" value="$(arg base_frame)" />
    <param name="number_points" value="$(arg trajectory_points)" />
  </node>

<<<<<<< HEAD
=======
  <node name="controller" pkg="pid" type="controller" ns="vertical_fins" output="screen" respawn="true">
    <param name="node_name" value="vertical_fins_pid" />
    <param name="Kp" value="5.0" />
    <param name="Ki" value="0.0" />
    <param name="Kd" value="0.1" />
    <param name="upper_limit" value="60" />
    <param name="lower_limit" value="-60" />
    <param name="windup_limit" value="1000" />
    <param name="max_loop_frequency" value="100.0" />
    <param name="min_loop_frequency" value="1.0" />
    <remap from="setpoint" to="/setpoint" />
  </node>

  <node name="controller" pkg="pid" type="controller" ns="horizontal_fins" output="screen" respawn="true">
    <param name="node_name" value="horizontal_fins_pid" />
    <param name="Kp" value="5.0" />
    <param name="Ki" value="0.0" />
    <param name="Kd" value="0.1" />
    <param name="upper_limit" value="60" />
    <param name="lower_limit" value="-60" />
    <param name="windup_limit" value="1000" />
    <param name="max_loop_frequency" value="100.0" />
    <param name="min_loop_frequency" value="1.0" />
    <remap from="setpoint" to="/setpoint" />
  </node>

<!--   <node name="smach_state_machine" pkg="state_machine" type="smach_sm.py" output="screen">
    <param name="goal_tolerance" value="$(arg goal_tolerance)" />
    <param name="heading_offsets" value="$(arg heading_offsets)" />
    <param name="base_frame" value="$(arg base_frame)" />
    <param name="add_task_srv" value="/task_executor/add_state" />
  </node> -->

>>>>>>> 4d669985
</launch><|MERGE_RESOLUTION|>--- conflicted
+++ resolved
@@ -20,34 +20,6 @@
     <param name="number_points" value="$(arg trajectory_points)" />
   </node>
 
-<<<<<<< HEAD
-=======
-  <node name="controller" pkg="pid" type="controller" ns="vertical_fins" output="screen" respawn="true">
-    <param name="node_name" value="vertical_fins_pid" />
-    <param name="Kp" value="5.0" />
-    <param name="Ki" value="0.0" />
-    <param name="Kd" value="0.1" />
-    <param name="upper_limit" value="60" />
-    <param name="lower_limit" value="-60" />
-    <param name="windup_limit" value="1000" />
-    <param name="max_loop_frequency" value="100.0" />
-    <param name="min_loop_frequency" value="1.0" />
-    <remap from="setpoint" to="/setpoint" />
-  </node>
-
-  <node name="controller" pkg="pid" type="controller" ns="horizontal_fins" output="screen" respawn="true">
-    <param name="node_name" value="horizontal_fins_pid" />
-    <param name="Kp" value="5.0" />
-    <param name="Ki" value="0.0" />
-    <param name="Kd" value="0.1" />
-    <param name="upper_limit" value="60" />
-    <param name="lower_limit" value="-60" />
-    <param name="windup_limit" value="1000" />
-    <param name="max_loop_frequency" value="100.0" />
-    <param name="min_loop_frequency" value="1.0" />
-    <remap from="setpoint" to="/setpoint" />
-  </node>
-
 <!--   <node name="smach_state_machine" pkg="state_machine" type="smach_sm.py" output="screen">
     <param name="goal_tolerance" value="$(arg goal_tolerance)" />
     <param name="heading_offsets" value="$(arg heading_offsets)" />
@@ -55,5 +27,4 @@
     <param name="add_task_srv" value="/task_executor/add_state" />
   </node> -->
 
->>>>>>> 4d669985
 </launch>