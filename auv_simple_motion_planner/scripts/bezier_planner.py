#!/usr/bin/python

# Copyright original bezier planner code (c) 2016 Atsushi Sakai,

# Permission is hereby granted, free of charge, to any person obtaining a copy
# of this software and associated documentation files (the "Software"), to deal
# in the Software without restriction, including without limitation the rights
# to use, copy, modify, merge, publish, distribute, sublicense, and/or sell
# copies of the Software, and to permit persons to whom the Software is
# furnished to do so, subject to the following conditions:

# The above copyright notice and this permission notice shall be included in all
# copies or substantial portions of the Software.

# THE SOFTWARE IS PROVIDED "AS IS", WITHOUT WARRANTY OF ANY KIND, EXPRESS OR
# IMPLIED, INCLUDING BUT NOT LIMITED TO THE WARRANTIES OF MERCHANTABILITY,
# FITNESS FOR A PARTICULAR PURPOSE AND NONINFRINGEMENT. IN NO EVENT SHALL THE
# AUTHORS OR COPYRIGHT HOLDERS BE LIABLE FOR ANY CLAIM, DAMAGES OR OTHER
# LIABILITY, WHETHER IN AN ACTION OF CONTRACT, TORT OR OTHERWISE, ARISING FROM,
# OUT OF OR IN CONNECTION WITH THE SOFTWARE OR THE USE OR OTHER DEALINGS IN THE
# SOFTWARE.

# Copyright 2018 Nils Bore (nbore@kth.se)
#
# Redistribution and use in source and binary forms, with or without modification, are permitted provided that the following conditions are met:
#
# 1. Redistributions of source code must retain the above copyright notice, this list of conditions and the following disclaimer.
#
# 2. Redistributions in binary form must reproduce the above copyright notice, this list of conditions and the following disclaimer in the documentation and/or other materials provided with the distribution.
#
# 3. Neither the name of the copyright holder nor the names of its contributors may be used to endorse or promote products derived from this software without specific prior written permission.
#
# THIS SOFTWARE IS PROVIDED BY THE COPYRIGHT HOLDERS AND CONTRIBUTORS "AS IS" AND ANY EXPRESS OR IMPLIED WARRANTIES, INCLUDING, BUT NOT LIMITED TO, THE IMPLIED WARRANTIES OF MERCHANTABILITY AND FITNESS FOR A PARTICULAR PURPOSE ARE DISCLAIMED. IN NO EVENT SHALL THE COPYRIGHT HOLDER OR CONTRIBUTORS BE LIABLE FOR ANY DIRECT, INDIRECT, INCIDENTAL, SPECIAL, EXEMPLARY, OR CONSEQUENTIAL DAMAGES (INCLUDING, BUT NOT LIMITED TO, PROCUREMENT OF SUBSTITUTE GOODS OR SERVICES; LOSS OF USE, DATA, OR PROFITS; OR BUSINESS INTERRUPTION) HOWEVER CAUSED AND ON ANY THEORY OF LIABILITY, WHETHER IN CONTRACT, STRICT LIABILITY, OR TORT (INCLUDING NEGLIGENCE OR OTHERWISE) ARISING IN ANY WAY OUT OF THE USE OF THIS SOFTWARE, EVEN IF ADVISED OF THE POSSIBILITY OF SUCH DAMAGE.

from __future__ import division, print_function

import scipy.special
import numpy as np
import matplotlib.pyplot as plt
from mpl_toolkits.mplot3d import Axes3D
from nav_msgs.msg import Path
from geometry_msgs.msg import PoseStamped, PointStamped
from move_base_msgs.msg import MoveBaseFeedback, MoveBaseResult, MoveBaseAction
import actionlib
import rospy
import tf

def calc_4points_bezier_path(svec, syaw, spitch, evec, eyaw, epitch, offset, n_points=100):
    """
    Compute control points and path given start and end position.

    :param sx: (float) x-coordinate of the starting point
    :param sy: (float) y-coordinate of the starting point
    :param syaw: (float) yaw angle at start
    :param ex: (float) x-coordinate of the ending point
    :param ey: (float) y-coordinate of the ending point
    :param eyaw: (float) yaw angle at the end
    :param offset: (float)
    :return: (numpy array, numpy array)
    """
    #dist = np.linalg.norm(svec - evec) / offset
    dist = offset
    control_points = np.array(
        (svec,
         svec + dist*np.array([np.cos(syaw)*np.cos(spitch), np.sin(syaw)*np.cos(spitch), np.sin(spitch)]),
         evec - dist*np.array([np.cos(eyaw)*np.cos(epitch), np.sin(eyaw)*np.cos(epitch), np.sin(epitch)]),
         evec))

    path = calc_bezier_path(control_points, n_points=100)

    return path, control_points


def calc_bezier_path(control_points, n_points=100):
    """
    Compute bezier path (trajectory) given control points.

    :param control_points: (numpy array)
    :param n_points: (int) number of points in the trajectory
    :return: (numpy array)
    """
    traj = []
    for t in np.linspace(0, 1, n_points):
        traj.append(bezier(t, control_points))

    return np.array(traj)


def bernstein_poly(n, i, t):
    """
    Bernstein polynom.

    :param n: (int) polynom degree
    :param i: (int)
    :param t: (float)
    :return: (float)
    """
    return scipy.special.comb(n, i) * t ** i * (1 - t) ** (n - i)
    #return scipy.misc.comb(n, i) * t ** i * (1 - t) ** (n - i)


def bezier(t, control_points):
    """
    Return one point on the bezier curve.

    :param t: (float) number in [0, 1]
    :param control_points: (numpy array)
    :return: (numpy array) Coordinates of the point
    """
    n = len(control_points) - 1
    return np.sum([bernstein_poly(n, i, t) * control_points[i] for i in range(n + 1)], axis=0)


def bezier_derivatives_control_points(control_points, n_derivatives):
    """
    Compute control points of the successive derivatives of a given bezier curve.

    A derivative of a bezier curve is a bezier curve.
    See https://pomax.github.io/bezierinfo/#derivatives
    for detailed explanations

    :param control_points: (numpy array)
    :param n_derivatives: (int)
    e.g., n_derivatives=2 -> compute control points for first and second derivatives
    :return: ([numpy array])
    """
    w = {0: control_points}
    for i in range(n_derivatives):
        n = len(w[i])
        w[i + 1] = np.array([(n - 1) * (w[i][j + 1] - w[i][j]) for j in range(n - 1)])
    return w

class BezierPlanner(object):

    # create messages that are used to publish feedback/result
    _feedback = MoveBaseFeedback()
    _result = MoveBaseResult()

    # def callback(self, pose_msg):

    #     if len(pose_msg.header.frame_id) == 0:
    #         self.nav_goal = None
    #         return

    #     self.nav_goal = pose_msg.pose
    #     path, pose = self.plan()
    #     self.pub.publish(path)
    
    def execute_cb(self, goal):

        success = True
        self.nav_goal = goal.target_pose.pose

<<<<<<< HEAD
        # Target in word_utm coord, translate to world_local
        goal_point = PointStamped()
        goal_point.header.frame_id = "/world_utm"
        goal_point.header.stamp = rospy.Time(0)
        goal_point.point.x = self.nav_goal.position.x
        goal_point.point.y = self.nav_goal.position.y
        goal_point.point.z = self.nav_goal.position.z
        try:
            goal_point_local = self.listener.transformPoint("/world_local", goal_point)
            self.nav_goal.position.x = goal_point_local.point.x
            self.nav_goal.position.y = goal_point_local.point.y
            self.nav_goal.position.z = goal_point_local.point.z
        except (tf.LookupException, tf.ConnectivityException, tf.ExtrapolationException):
            print ("Not transforming point to world local")
            pass

        rospy.loginfo('Nav goal in local %s ' % self.nav_goal.position.x)

=======
>>>>>>> 3602fd5c
        r = rospy.Rate(10.) # 10hz
        counter = 0
        while not rospy.is_shutdown() and self.nav_goal is not None:
            if self._as.is_preempt_requested():
                rospy.loginfo('%s: Preempted' % self._action_name)
                self._as.set_preempted()
                success = False
                self.nav_goal = None
                break
            if counter % 100 == 0:
                path, pose = self.plan()
                self.pub.publish(path)
                self._feedback.base_position.header.stamp = rospy.get_rostime()
                self._feedback.base_position.header.frame_id = "/world_utm"
                self._feedback.base_position = pose
                self._as.publish_feedback(self._feedback)
            counter += 1
            r.sleep()
        
        self.pub.publish(Path())

        if success:
            #self._result.sequence = self._feedback.sequence
            rospy.loginfo('%s: Succeeded' % self._action_name)
            self._as.set_succeeded(self._result)

    def plan(self):

        try:
            (trans, rot) = self.listener.lookupTransform("/world_local", self.base_frame, rospy.Time(0))
        except (tf.LookupException, tf.ConnectivityException, tf.ExtrapolationException):
            return Path(), PoseStamped()

        start_pos = np.array(trans)
        euler = tf.transformations.euler_from_quaternion(rot)
        start_pitch = euler[1] #np.radians(-40.0)  # [rad]
        start_yaw = euler[2] # np.radians(180.0)  # [rad]

        end_pos = np.array([self.nav_goal.position.x, self.nav_goal.position.y, self.nav_goal.position.z])

        #if np.linalg.norm(start_pos - end_pos) < self.goal_tolerance:
        #    rospy.loginfo("Reached goal!")
        #    self.nav_goal = None
        #    return Path()

        end_rot = [self.nav_goal.orientation.x, self.nav_goal.orientation.y, self.nav_goal.orientation.z, self.nav_goal.orientation.w]
        euler = tf.transformations.euler_from_quaternion(end_rot)
        end_pitch = euler[1]
        end_yaw = euler[2]

        curve, control_points = calc_4points_bezier_path(
            start_pos, start_yaw, start_pitch, end_pos, end_yaw, end_pitch, self.heading_offset, n_points=self.n_points)

        #derivatives_cp = bezier_derivatives_control_points(control_points, 1)

        path = Path()
        path.header.frame_id = "/world_local"
        path.header.stamp = rospy.get_rostime()
        for i in range(0, self.n_points):
            pose = PoseStamped()
            pose.pose.position.x = curve.T[0][i]
            pose.pose.position.y = curve.T[1][i]
            pose.pose.position.z = curve.T[2][i]
            path.poses.append(pose)

        # Revert pose to UTM coordinates for feedback to the BT
        pose = PoseStamped()
        pose.header.frame_id = "/world_local"
        pose.pose.position.x = start_pos[0]
        pose.pose.position.y = start_pos[1]
        pose.pose.position.z = start_pos[2]
        try:
            pose_local = self.listener.transformPose("/world_utm", pose)
        except (tf.LookupException, tf.ConnectivityException, tf.ExtrapolationException):
            pass

        return path, pose_local

    def timer_callback(self, event):

        if self.nav_goal is None:
            # print("Nav goal is None!")
            return
        
        try:
            (trans, rot) = self.listener.lookupTransform("/world", self.base_frame, rospy.Time(0))
        except (tf.LookupException, tf.ConnectivityException, tf.ExtrapolationException):
            return

        # TODO: we could use this code for the other check also
        goal_point = PointStamped()
        goal_point.header.frame_id = "/world"
        goal_point.header.stamp = rospy.Time(0)
        goal_point.point.x = self.nav_goal.position.x
        goal_point.point.y = self.nav_goal.position.y
        goal_point.point.z = self.nav_goal.position.z
        try:
            goal_point_base = self.listener.transformPoint(self.base_frame, goal_point)
            if goal_point_base.point.x < 0.:
                rospy.loginfo("Ahead of goal, returning success!")
                self.nav_goal = None
                return
        except (tf.LookupException, tf.ConnectivityException, tf.ExtrapolationException):
            pass

        #print("Checking if nav goal is reached!")

        start_pos = np.array(trans)
        end_pos = np.array([self.nav_goal.position.x, self.nav_goal.position.y, self.nav_goal.position.z])
        if np.linalg.norm(start_pos - end_pos) < self.goal_tolerance:
            rospy.loginfo("Reached goal!")
            self.nav_goal = None
        #else:
        #    print("Did not reach nav goal!")

    def __init__(self, name):
        
        """Plot an example bezier curve."""
        self._action_name = name
        
        self.heading_offset = rospy.get_param('~heading_offsets', 5.)
        self.goal_tolerance = rospy.get_param('~goal_tolerance', 5.)
        self.n_points = rospy.get_param('~number_points', 100)
        self.base_frame = rospy.get_param('~base_frame', "lolo_auv_1/base_link")

        self.nav_goal = None

        self.listener = tf.TransformListener()
        self.pub = rospy.Publisher('/global_plan', Path, queue_size=10)
        # rospy.Subscriber("/move_base_simple/goal", PoseStamped, self.callback)

        rospy.Timer(rospy.Duration(0.1), self.timer_callback)

        self._as = actionlib.SimpleActionServer(self._action_name, MoveBaseAction, execute_cb=self.execute_cb, auto_start = False)
        self._as.start()
        rospy.loginfo("Announced action server with name: %s", self._action_name)
        
        r = rospy.Rate(10) # 10hz
        counter = 0
        while not rospy.is_shutdown():
            if counter % 100 == 0 and self.nav_goal is not None:
               path, pose = self.plan()
               self.pub.publish(path)
            r.sleep()
            counter += 1

if __name__ == '__main__':

    rospy.init_node('bezier_planner')
    planner = BezierPlanner(rospy.get_name())<|MERGE_RESOLUTION|>--- conflicted
+++ resolved
@@ -135,23 +135,12 @@
     # create messages that are used to publish feedback/result
     _feedback = MoveBaseFeedback()
     _result = MoveBaseResult()
-
-    # def callback(self, pose_msg):
-
-    #     if len(pose_msg.header.frame_id) == 0:
-    #         self.nav_goal = None
-    #         return
-
-    #     self.nav_goal = pose_msg.pose
-    #     path, pose = self.plan()
-    #     self.pub.publish(path)
     
     def execute_cb(self, goal):
 
         success = True
         self.nav_goal = goal.target_pose.pose
 
-<<<<<<< HEAD
         # Target in word_utm coord, translate to world_local
         goal_point = PointStamped()
         goal_point.header.frame_id = "/world_utm"
@@ -170,8 +159,6 @@
 
         rospy.loginfo('Nav goal in local %s ' % self.nav_goal.position.x)
 
-=======
->>>>>>> 3602fd5c
         r = rospy.Rate(10.) # 10hz
         counter = 0
         while not rospy.is_shutdown() and self.nav_goal is not None:
@@ -211,12 +198,6 @@
         start_yaw = euler[2] # np.radians(180.0)  # [rad]
 
         end_pos = np.array([self.nav_goal.position.x, self.nav_goal.position.y, self.nav_goal.position.z])
-
-        #if np.linalg.norm(start_pos - end_pos) < self.goal_tolerance:
-        #    rospy.loginfo("Reached goal!")
-        #    self.nav_goal = None
-        #    return Path()
-
         end_rot = [self.nav_goal.orientation.x, self.nav_goal.orientation.y, self.nav_goal.orientation.z, self.nav_goal.orientation.w]
         euler = tf.transformations.euler_from_quaternion(end_rot)
         end_pitch = euler[1]
@@ -261,21 +242,20 @@
         except (tf.LookupException, tf.ConnectivityException, tf.ExtrapolationException):
             return
 
-        # TODO: we could use this code for the other check also
         goal_point = PointStamped()
         goal_point.header.frame_id = "/world"
         goal_point.header.stamp = rospy.Time(0)
         goal_point.point.x = self.nav_goal.position.x
         goal_point.point.y = self.nav_goal.position.y
         goal_point.point.z = self.nav_goal.position.z
-        try:
-            goal_point_base = self.listener.transformPoint(self.base_frame, goal_point)
-            if goal_point_base.point.x < 0.:
-                rospy.loginfo("Ahead of goal, returning success!")
-                self.nav_goal = None
-                return
-        except (tf.LookupException, tf.ConnectivityException, tf.ExtrapolationException):
-            pass
+        # try:
+        #     goal_point_base = self.listener.transformPoint(self.base_frame, goal_point)
+        #     if goal_point_base.point.x < 0.:
+        #         rospy.loginfo("Ahead of goal, returning success!")
+        #         self.nav_goal = None
+        #         return
+        # except (tf.LookupException, tf.ConnectivityException, tf.ExtrapolationException):
+        #     pass
 
         #print("Checking if nav goal is reached!")
 
@@ -295,13 +275,12 @@
         self.heading_offset = rospy.get_param('~heading_offsets', 5.)
         self.goal_tolerance = rospy.get_param('~goal_tolerance', 5.)
         self.n_points = rospy.get_param('~number_points', 100)
-        self.base_frame = rospy.get_param('~base_frame', "lolo_auv_1/base_link")
+        self.base_frame = rospy.get_param('~base_frame', "base_link")
 
         self.nav_goal = None
 
         self.listener = tf.TransformListener()
         self.pub = rospy.Publisher('/global_plan', Path, queue_size=10)
-        # rospy.Subscriber("/move_base_simple/goal", PoseStamped, self.callback)
 
         rospy.Timer(rospy.Duration(0.1), self.timer_callback)
 
