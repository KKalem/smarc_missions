#! /usr/bin/env python
# -*- coding: utf-8 -*-
# vim:fenc=utf-8
# Ozer Ozkahraman (ozero@kth.se)

import rospy
import py_trees as pt
import py_trees_ros as ptr

# just convenience really
from py_trees.composites import Selector as Fallback

# messages
from std_msgs.msg import Float64
from sam_msgs.msg import Leak
from cola2_msgs.msg import DVL
from geometry_msgs.msg import PointStamped

from auv_config import AUVConfig

# tree leaves
from bt_actions import A_GotoWaypoint, \
                       A_SetNextPlanAction, \
                       A_UpdateTF, \
                       A_EmergencySurface, \
                       A_SetUTMFromGPS, \
                       A_UpdateLatLon, \
                       A_RefineMission, \
                       A_UpdateNeptusEstimatedState, \
                       A_UpdateNeptusPlanControlState, \
                       A_UpdateNeptusVehicleState, \
                       A_UpdateNeptusPlanDB, \
                       A_UpdateNeptusPlanControl, \
                       A_UpdateMissonForPOI, \
                       A_VizPublishPlan, \
                       A_FollowLeader

from bt_conditions import C_PlanCompleted, \
                          C_NoAbortReceived, \
                          C_DepthOK, \
                          C_AltOK, \
                          C_LeakOK, \
                          C_StartPlanReceived, \
                          C_HaveRefinedMission, \
                          C_HaveCoarseMission, \
                          C_PlanIsNotChanged, \
                          C_NoNewPOIDetected, \
                          C_AutonomyDisabled, \
                          C_LeaderFollowerEnabled, \
                          C_LeaderExists, \
                          C_LeaderIsFarEnough

from bt_common import Sequence, \
                      CheckBlackboardVariableValue, \
                      ReadTopic, \
                      A_RunOnce, \
                      Counter


# globally defined values
import bb_enums
import imc_enums
import common_globals

def const_tree(auv_config):
    """
    construct the entire tree.
    the structure of the code reflects the structure of the tree itself.
    sub-trees are constructed in inner functions.
    auv_config is in scope of all these inner functions.

    auv_config is a simple data object with a bunch of UPPERCASE fields in it.
    """
    # slightly hacky way to keep track of 'runnable' actions
    # such actions should add their names to this list in their init
    # just for Neptus vehicle state for now
    bb = pt.blackboard.Blackboard()
    bb.set(bb_enums.MANEUVER_ACTIONS, [])

    def const_data_ingestion_tree():
        read_abort = ptr.subscribers.EventToBlackboard(
            name = "A_ReadAbort",
            topic_name = auv_config.ABORT_TOPIC,
            variable_name = bb_enums.ABORT
        )

        read_depth = ReadTopic(
            name = "A_ReadDepth",
            topic_name = auv_config.DEPTH_TOPIC,
            topic_type = Float64,
            blackboard_variables = {bb_enums.DEPTH:'data'} # this takes the Float64.data field and puts into the bb
        )

        read_alt = ReadTopic(
            name = "A_ReadAlt",
            topic_name = auv_config.ALTITUDE_TOPIC,
            topic_type = DVL,
            blackboard_variables = {bb_enums.ALTITUDE:'altitude'}
        )

        read_leak = ReadTopic(
            name = "A_ReadLeak",
            topic_name = auv_config.LEAK_TOPIC,
            topic_type = Leak,
            blackboard_variables = {bb_enums.LEAK:'value'}
        )

        read_detection = ReadTopic(
            name = "A_ReadCameraDetection",
            topic_name = auv_config.CAMERA_DETECTION_TOPIC,
            topic_type = PointStamped,
            blackboard_variables = {bb_enums.POI_POINT_STAMPED:None} # read the entire message into the bb
        )

        def const_neptus_tree():
            update_neptus = Sequence(name="SQ-UpdateNeptus",
                                     children=[
                A_UpdateNeptusEstimatedState(auv_config.ESTIMATED_STATE_TOPIC),
                A_UpdateNeptusPlanControlState(auv_config.PLAN_CONTROL_STATE_TOPIC),
                A_UpdateNeptusVehicleState(auv_config.VEHICLE_STATE_TOPIC),
                A_UpdateNeptusPlanDB(auv_config.PLANDB_TOPIC,
                                     auv_config.UTM_LINK,
                                     auv_config.LOCAL_LINK),
                A_UpdateNeptusPlanControl(auv_config.PLAN_CONTROL_TOPIC),
                A_VizPublishPlan(auv_config.PLAN_VIZ_TOPIC)
                                     ])
            return update_neptus


        update_tf = A_UpdateTF(auv_config.UTM_LINK, auv_config.BASE_LINK)
        update_latlon = A_UpdateLatLon()
        set_utm_from_gps = A_SetUTMFromGPS(auv_config.GPS_FIX_TOPIC)
        neptus_tree = const_neptus_tree()


        return Sequence(name="SQ-DataIngestion",
                        # dont show all the things inside here
                        blackbox_level=1,
                        children=[
                            read_abort,
                            read_leak,
                            read_depth,
                            read_alt,
                            read_detection,
                            set_utm_from_gps,
                            update_tf,
                            update_latlon,
                            neptus_tree
                        ])



    def const_safety_tree():
        no_abort = C_NoAbortReceived()
        altOK = C_AltOK(auv_config.MIN_ALTITUDE)
        depthOK = C_DepthOK(auv_config.MAX_DEPTH)
        leakOK = C_LeakOK()
        # more safety checks will go here

        safety_checks = Sequence(name="SQ-SafetyChecks",
                        blackbox_level=1,
                        children=[
                                  no_abort,
                                  altOK,
                                  depthOK,
                                  leakOK
                        ])

        surface = A_EmergencySurface(auv_config.EMERGENCY_ACTION_NAMESPACE)

        skip_wp = Sequence(name='SQ-CountEmergenciesAndSkip',
                           children = [
                               Counter(n=auv_config.EMERGENCY_TRIALS_BEFORE_GIVING_UP,
                                       name="A_EmergencyCounter",
                                       reset=True),
                               A_SetNextPlanAction()
                           ])

        # if anything about safety is 'bad', we abort everything
        fallback_to_abort = Fallback(name='FB_SafetyOK',
                                     children = [
                                         safety_checks,
                                         skip_wp,
                                         surface
                                     ])
        return fallback_to_abort


    def const_leader_follower():
        return Sequence(name="SQ_LeaderFollower",
                        children=[
                            C_LeaderFollowerEnabled(config.ENABLE_LEADER_FOLLOWER),
                            C_LeaderExists(config.BASE_LINK,
                                           config.LEADER_LINK),
                            C_LeaderIsFarEnough(config.BASE_LINK,
                                                config.LEADER_LINK,
                                                config.MIN_DISTANCE_TO_LEADER),
                            A_FollowLeader(config.FOLLOW_ACTION_NAMESPACE,
                                           config.LEADER_LINK)
                        ])



    def const_autonomous_updates():
        poi_tree = Fallback(name="FB_Poi",
                            children=[
                                C_NoNewPOIDetected(common_globals.POI_DIST),
                                A_UpdateMissonForPOI(auv_config.UTM_LINK,
                                                     auv_config.LOCAL_LINK,
                                                     auv_config.POI_DETECTOR_LINK)
                            ])

        return Fallback(name="FB_AutonomousUpdates",
                        children=[
                          C_AutonomyDisabled(),
                          poi_tree
                        ])


    def const_synch_tree():
        have_refined_mission = C_HaveRefinedMission()
        have_coarse_mission = C_HaveCoarseMission()
        refine_mission = A_RefineMission(config.PATH_PLANNER_NAME,
                                         config.PATH_TOPIC)
        # we need one here too, to initialize the mission in the first place
        # set dont_visit to True so we dont skip the first wp of the plan
        set_next_plan_action = A_SetNextPlanAction(do_not_visit=True)


        refinement_tree = Sequence(name="SQ_Refinement",
                                   children=[
                                       have_coarse_mission,
                                       refine_mission,
                                       set_next_plan_action
                                   ])

        return Fallback(name='FB_SynchMission',
                        children=[
                            have_refined_mission,
                            refinement_tree
                        ])


    def const_execute_mission_tree():
        plan_complete = C_PlanCompleted()
        # but still wait for operator to tell us to 'go'
        start_received = C_StartPlanReceived()
        gotowp = A_GotoWaypoint(auv_config.ACTION_NAMESPACE)
        # and this will run after every success of the goto action
        set_next_plan_action = A_SetNextPlanAction()
        plan_is_same = C_PlanIsNotChanged()
        idle = pt.behaviours.Running(name="Idle")

        follow_plan = Sequence(name="SQ-FollowMissionPlan",
                               children=[
                                         start_received,
                                         plan_is_same,
                                         gotowp,
                                         set_next_plan_action
                               ])

        return Fallback(name="FB-ExecuteMissionPlan",
                        children=[
                                  plan_complete,
                                  follow_plan,
                                  idle
                        ])



    # The root of the tree is here

    planned_mission = Sequence(name="SQ_PlannedMission",
                               children=[
                                  const_synch_tree(),
                                  const_autonomous_updates(),
                                  const_execute_mission_tree()
                               ])


    run_tree = Fallback(name="FB-Run",
                        children=[
                            planned_mission,
                            const_leader_follower()
                        ])


    root = Sequence(name='SQ-ROOT',
                    children=[
                              const_data_ingestion_tree(),
                              const_safety_tree(),
                              run_tree
                    ])

    return ptr.trees.BehaviourTree(root)



def main(config):

    utm_zone = rospy.get_param("~utm_zone", common_globals.DEFAULT_UTM_ZONE)
    utm_band = rospy.get_param("~utm_band", common_globals.DEFAULT_UTM_BAND)

    bb = pt.blackboard.Blackboard()
    bb.set(bb_enums.UTM_ZONE, utm_zone)
    bb.set(bb_enums.UTM_BAND, utm_band)



    try:
        rospy.loginfo("Constructing tree")
        tree = const_tree(config)
        rospy.loginfo("Setting up tree")
        setup_ok = tree.setup(timeout=10)
        if setup_ok:
            rospy.loginfo("Ticktocking....")
            rate = rospy.Rate(common_globals.BT_TICK_RATE)

            while not rospy.is_shutdown():
                tree.tick()
                bb.set(bb_enums.TREE_TIP, tree.tip())
                rate.sleep()

        else:
            rospy.logerr("Tree could not be setup! Exiting!")

    except rospy.ROSInitException:
        rospy.loginfo("ROS Interrupt")




if __name__ == '__main__':
    # init the node
    rospy.init_node("bt")

    config = AUVConfig()

    # uncomment this to generate bt_sam.launch file from auv_config.py
    # do this after you add a new field into auv_config.py
    # point path to where your catkin_ws is
<<<<<<< HEAD
    # config.generate_launch_file('/home/ozer/smarc/')
=======
    try:
        import os
        totally_safe_path = os.environ['ROSLISP_PACKAGE_DIRECTORIES']
        catkin_ws_index = totally_safe_path.find('catkin_ws')
        # this is '/home/ozer/smarc/' for me
        catkin_ws_path = totally_safe_path[:catkin_ws_index]
        config.generate_launch_file(catkin_ws_path)
    except:
        print("Did not generate the launch file")
>>>>>>> d723d106

    # read all the fields from rosparams, lowercased and with ~ prepended
    print('@@@@@@@@@@@@@')
    config.read_rosparams()
    print(config)
    print('@@@@@@@@@@@@@')
    main(config)
<|MERGE_RESOLUTION|>--- conflicted
+++ resolved
@@ -339,9 +339,6 @@
     # uncomment this to generate bt_sam.launch file from auv_config.py
     # do this after you add a new field into auv_config.py
     # point path to where your catkin_ws is
-<<<<<<< HEAD
-    # config.generate_launch_file('/home/ozer/smarc/')
-=======
     try:
         import os
         totally_safe_path = os.environ['ROSLISP_PACKAGE_DIRECTORIES']
@@ -351,7 +348,6 @@
         config.generate_launch_file(catkin_ws_path)
     except:
         print("Did not generate the launch file")
->>>>>>> d723d106
 
     # read all the fields from rosparams, lowercased and with ~ prepended
     print('@@@@@@@@@@@@@')
